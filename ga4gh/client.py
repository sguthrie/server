--- conflicted
+++ resolved
@@ -260,7 +260,6 @@
         return self.runSearchRequest(
             protocolRequest, "reads", protocol.SearchReadsResponse)
 
-<<<<<<< HEAD
     def searchFeatures(self, protocolRequest):
         """
         Returns an iterator over the Features from the server
@@ -268,7 +267,6 @@
         return self.runSearchRequest(
             protocolRequest, "features", protocol.SearchFeaturesResponse)
 
-=======
     def searchRnaQuantification(self, protocolRequest):
         """
         Returns an iterator over the RnaQuantification objects from the server
@@ -291,5 +289,4 @@
         """
         return self.runSearchRequest(
             protocolRequest, "featuregroup",
-            protocol.SearchFeatureGroupResponse)
->>>>>>> 9ea385ce
+            protocol.SearchFeatureGroupResponse)