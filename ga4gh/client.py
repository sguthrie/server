--- conflicted
+++ resolved
@@ -251,8 +251,7 @@
         Returns an iterator over the Reads from the server
         """
         return self.runSearchRequest(
-<<<<<<< HEAD
-            protocolRequest, "reads", protocol.GASearchReadsResponse)
+            protocolRequest, "reads", protocol.SearchReadsResponse)
 
     def searchRnaQuantification(self, protocolRequest):
         """
@@ -269,6 +268,3 @@
         return self.runSearchRequest(
             protocolRequest, "expressionlevel",
             protocol.SearchExpressionLevelResponse)
-=======
-            protocolRequest, "reads", protocol.SearchReadsResponse)
->>>>>>> 60e6be2b
